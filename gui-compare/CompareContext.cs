--- conflicted
+++ resolved
@@ -442,26 +442,17 @@
 				}
 
 				var target_value = actualAttribute.Properties[entry.Key];
-<<<<<<< HEAD
-
-=======
 				var entry_value = entry.Value;
->>>>>>> 25b8cafd
 				switch (referenceAttribute.Name) {
 				case "System.Runtime.CompilerServices.TypeForwardedFromAttribute":
 					if (entry.Key == "AssemblyFullName")
 						target_value = target_value.Replace ("neutral", "Neutral");
 					break;
 				case "System.Runtime.InteropServices.GuidAttribute":
-<<<<<<< HEAD
-					if (entry.Key == "Value")
-						target_value = target_value.ToUpperInvariant ();
-=======
 					if (entry.Key == "Value") {
 						target_value = target_value.ToUpperInvariant ();
 						entry_value = entry_value.ToUpperInvariant ();
 					}
->>>>>>> 25b8cafd
 					break;
 				case "System.ObsoleteAttribute":
 					if (entry.Key == "Message")
@@ -470,13 +461,8 @@
 					break;
 				}
 
-<<<<<<< HEAD
-				if (target_value != entry.Value) {
-					parent.AddError (String.Format ("Expected value `{0}' for attribute property `{1}' but found `{2}'", entry.Value, entry.Key, target_value));
-=======
 				if (target_value != entry_value) {
 					parent.AddError (String.Format ("Expected value `{0}' for attribute property `{1}' but found `{2}'", entry_value, entry.Key, target_value));
->>>>>>> 25b8cafd
 					parent.Status = ComparisonStatus.Error;
 				}
 			}
